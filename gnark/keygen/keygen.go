--- conflicted
+++ resolved
@@ -21,31 +21,28 @@
 
 const OUT_DIR = "../resources/gnark"
 
+type algCircuit struct {
+	alg     string
+	circuit frontend.Circuit
+}
+
+var algMappings = map[string]*algCircuit{
+	"chacha20": {"chacha20", &chachaV3.ChaChaCircuit{}},
+	"aes128": {"aes-128-ctr", &aes_v2.AES128Wrapper{
+		AESWrapper: aes_v2.AESWrapper{
+			Key: make([]frontend.Variable, 16)}}},
+	"aes256": {"aes-256-ctr", &aes_v2.AES256Wrapper{
+		AESWrapper: aes_v2.AESWrapper{
+			Key: make([]frontend.Variable, 32)}}},
+	"chacha20_oprf": {"chacha20-toprf", &chachaV3_oprf.ChachaTOPRFCircuit{TOPRF: chachaV3_oprf.TOPRFData{}}},
+}
+
 func main() {
-
-	generateCircuitFiles(&chachaV3.ChaChaCircuit{}, "chacha20", "chacha20")
-	generateCircuitFiles(&chachaV3_oprf.ChachaTOPRFCircuit{TOPRF: chachaV3_oprf.TOPRFData{}}, "chacha20_oprf", "chacha20-toprf")
-
-	aes128 := &aes_v2.AES128Wrapper{
-		AESWrapper: aes_v2.AESWrapper{
-			Key: make([]frontend.Variable, 16),
-		},
-	}
-
-	generateCircuitFiles(aes128, "aes128", "aes-128-ctr")
-
-	aes256 := &aes_v2.AES256Wrapper{
-		AESWrapper: aes_v2.AESWrapper{
-			Key: make([]frontend.Variable, 32),
-		},
-	}
-	generateCircuitFiles(aes256, "aes256", "aes-256-ctr")
-
-}
-
-<<<<<<< HEAD
-func generateCircuitFiles(circuit frontend.Circuit, filename, algName string) {
-=======
+	for alg, circuit := range algMappings {
+		generateCircuitFiles(circuit.circuit, alg)
+	}
+}
+
 func generateCircuitFiles(circuit frontend.Circuit, name string) {
 	circuitArg, err := getArg("--circuit")
 	if err == nil {
@@ -55,7 +52,6 @@
 		}
 	}
 
->>>>>>> 9e8632ea
 	curve := ecc.BN254.ScalarField()
 
 	t := time.Now()
@@ -67,10 +63,10 @@
 
 	fmt.Printf("constraints: %d pub %d secret %d\n", r1css.GetNbConstraints(), r1css.GetNbPublicVariables(), r1css.GetNbSecretVariables())
 
-	_ = os.Remove(OUT_DIR + "/r1cs." + filename)
-	_ = os.Remove(OUT_DIR + "/pk." + filename)
-	_ = os.Remove("libraries/verifier/impl/generated/vk." + filename)
-	f, err := os.OpenFile(OUT_DIR+"/r1cs."+filename, os.O_RDWR|os.O_CREATE, 0777)
+	_ = os.Remove(OUT_DIR + "/r1cs." + name)
+	_ = os.Remove(OUT_DIR + "/pk." + name)
+	_ = os.Remove("libraries/verifier/impl/generated/vk." + name)
+	f, err := os.OpenFile(OUT_DIR+"/r1cs."+name, os.O_RDWR|os.O_CREATE, 0777)
 	if err != nil {
 		panic(err)
 	}
@@ -107,7 +103,7 @@
 	}
 	pkHash := hashBytes(buf.Bytes())
 
-	f2, err := os.OpenFile(OUT_DIR+"/pk."+filename, os.O_RDWR|os.O_CREATE, 0777)
+	f2, err := os.OpenFile(OUT_DIR+"/pk."+name, os.O_RDWR|os.O_CREATE, 0777)
 	if err != nil {
 		panic(err)
 	}
@@ -121,7 +117,7 @@
 		panic(err)
 	}
 
-	f3, err := os.OpenFile("libraries/verifier/impl/generated/vk."+filename, os.O_RDWR|os.O_CREATE, 0777)
+	f3, err := os.OpenFile("libraries/verifier/impl/generated/vk."+name, os.O_RDWR|os.O_CREATE, 0777)
 	if err != nil {
 		panic(err)
 	}
@@ -135,10 +131,9 @@
 		panic(err)
 	}
 
-<<<<<<< HEAD
-	fmt.Println("generated circuit for", filename)
-	updateLibraryHashes(algName, pkHash, circuitHash)
-	fmt.Println("updated hashes for", filename)
+	fmt.Println("generated circuit for", name)
+	updateLibraryHashes(algMappings[name].alg, pkHash, circuitHash)
+	fmt.Println("updated hashes for", name)
 }
 
 func hashBytes(bytes []byte) []byte {
@@ -207,8 +202,6 @@
 	}
 	result = append(result, src[last:]...) // remaining
 	return result
-=======
-	fmt.Println("generated circuit for ", name)
 }
 
 /**
@@ -227,5 +220,4 @@
 	}
 
 	return "", fmt.Errorf("arg %s not found", name)
->>>>>>> 9e8632ea
 }